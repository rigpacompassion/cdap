/*
 * Copyright 2012-2013 Continuuity,Inc. All Rights Reserved.
 */
package com.continuuity.common.http.core;

import com.google.common.base.Preconditions;
import org.apache.commons.beanutils.ConvertUtils;
import org.jboss.netty.handler.codec.http.HttpMethod;
import org.jboss.netty.handler.codec.http.HttpRequest;
import org.jboss.netty.handler.codec.http.HttpResponseStatus;
import org.slf4j.Logger;
import org.slf4j.LoggerFactory;

import javax.ws.rs.PathParam;
import java.lang.annotation.Annotation;
import java.lang.reflect.Method;
import java.util.Map;
import java.util.Set;

/**
 * HttpResourceModel contains information needed to handle Http call for a given path. Used as a destination in
 * {@code PatternPathRouterWithGroups} to route URI paths to right Http end points.
 */
public final class HttpResourceModel {

  private static final Logger LOG = LoggerFactory.getLogger(HttpResourceModel.class);
  private final Set<HttpMethod> httpMethods;
  private final Method method;
  private final HttpHandler handler;

  /**
   * Construct a resource model with HttpMethod, method that handles httprequest, Object that contains the method.
   *
   * @param httpMethods Set of http methods that is handled by the resource.
   * @param method handler that handles the http request.
   * @param handler instance {@code HttpHandler}.
   */
  public HttpResourceModel(Set<HttpMethod> httpMethods, Method method, HttpHandler handler){
    this.httpMethods = httpMethods;
    this.method = method;
    this.handler = handler;
  }

  /**
   * @return httpMethods.
   */
  public Set<HttpMethod> getHttpMethod() {
    return httpMethods;
  }

  /**
   * @return handler method that handles an http end-point.
   */
  public Method getMethod() {
    return method;
  }

  /**
   * @return instance of {@code HttpHandler}.
   */
  public HttpHandler getHttpHandler() {
    return handler;
  }

  /**
   * Handle http Request.
   *
   * @param request  HttpRequest to be handled.
   * @param responder HttpResponder to write the response.
   * @param groupValues Values needed for the invocation.
   */
  public void handle(HttpRequest request, HttpResponder responder, Map<String, String> groupValues){
    //TODO: Refactor group values.
    try {
      if (httpMethods.contains(request.getMethod())){
        //Setup args for reflection call
        Object [] args = new Object[method.getParameterTypes().length];
        int parameterIndex = 0;
        args[parameterIndex] = request;
        parameterIndex++;
        args[parameterIndex] = responder;

        if (method.getParameterTypes().length > 2) {
          Class<?>[] parameterTypes = method.getParameterTypes();
<<<<<<< HEAD

          // match args to their annotation values.
          Annotation[][] paramAnnotations = method.getParameterAnnotations();
          for (; index < paramAnnotations.length; index++) {
            Annotation[] annotations = paramAnnotations[index];
            if (annotations.length > 0) {
              PathParam annotation = (PathParam) annotations[0];
              String argValue = groupValues.get(annotation.value());
              args[index] = ConvertUtils.convert(argValue, parameterTypes[index]);
            }
=======
          for (Annotation[] annotations : method.getParameterAnnotations()) {
             for (Annotation annotation : annotations){
               if (annotation.annotationType().isAssignableFrom(PathParam.class)){
                 PathParam param = (PathParam) annotation;
                 String value = groupValues.get(param.value());
                 Preconditions.checkArgument(value != null, "Could not resolve value for parameter %s", param.value());
                 parameterIndex++;
                 args[parameterIndex] = ConvertUtils.convert(value, parameterTypes[parameterIndex]);
               }
             }
>>>>>>> 8bc9e7bd
          }
          Preconditions.checkArgument(method.getParameterTypes().length == parameterIndex + 1,
                                      "Could not resolve all parameters for method %s", method.getName());
        }
        method.invoke(handler, args);
      } else {
        //Found a matching resource but could not find the right HttpMethod so return 405
        responder.sendError(HttpResponseStatus.METHOD_NOT_ALLOWED,
                            String.format("Problem accessing: %s. Reason: Method Not Allowed", request.getUri()));
      }
    } catch (Throwable e) {
      LOG.error("Error processing path {} {}", request.getUri(), e, e);
      responder.sendError(HttpResponseStatus.INTERNAL_SERVER_ERROR,
                          String.format("Error in executing path: %s", request.getUri()));
    }
  }
}<|MERGE_RESOLUTION|>--- conflicted
+++ resolved
@@ -82,18 +82,6 @@
 
         if (method.getParameterTypes().length > 2) {
           Class<?>[] parameterTypes = method.getParameterTypes();
-<<<<<<< HEAD
-
-          // match args to their annotation values.
-          Annotation[][] paramAnnotations = method.getParameterAnnotations();
-          for (; index < paramAnnotations.length; index++) {
-            Annotation[] annotations = paramAnnotations[index];
-            if (annotations.length > 0) {
-              PathParam annotation = (PathParam) annotations[0];
-              String argValue = groupValues.get(annotation.value());
-              args[index] = ConvertUtils.convert(argValue, parameterTypes[index]);
-            }
-=======
           for (Annotation[] annotations : method.getParameterAnnotations()) {
              for (Annotation annotation : annotations){
                if (annotation.annotationType().isAssignableFrom(PathParam.class)){
@@ -104,7 +92,6 @@
                  args[parameterIndex] = ConvertUtils.convert(value, parameterTypes[parameterIndex]);
                }
              }
->>>>>>> 8bc9e7bd
           }
           Preconditions.checkArgument(method.getParameterTypes().length == parameterIndex + 1,
                                       "Could not resolve all parameters for method %s", method.getName());
