<!--
  Copyright © 2015 Cask Data, Inc.

  Licensed under the Apache License, Version 2.0 (the "License"); you may not
  use this file except in compliance with the License. You may obtain a copy of
  the License at

  http://www.apache.org/licenses/LICENSE-2.0

  Unless required by applicable law or agreed to in writing, software
  distributed under the License is distributed on an "AS IS" BASIS, WITHOUT
  WARRANTIES OR CONDITIONS OF ANY KIND, either express or implied. See the
  License for the specific language governing permissions and limitations under
  the License.
-->

<<<<<<< HEAD
<div class="side-panel top text-center">
  <div class="row nomargin">
    <div class="col-xs-12 col-sm-6 text-left nopadding">
      <div class="hydrator-metadata" ng-class="{'expanded': TopPanelController.metadataExpanded}">
        <div ng-click="TopPanelController.openMetadata()" class="clearfix">
          <div class="pipeline-type">
            <span ng-if="TopPanelController.metadata.template.type === TopPanelController.GLOBALS.etlBatch"
                  title="Type: Batch"
                  class="icon-ETLBatch"></span>
            <span ng-if="TopPanelController.metadata.template.type === TopPanelController.GLOBALS.etlRealtime"
                  title="Type: Realtime"
                  class="icon-ETLRealtime"></span>
          </div>
          <div class="pipeline-name pull-left">
            <input type="text"
                   ng-model="TopPanelController.metadata['name']"
                   my-maxlength="64"
                   placeholder="[Pipeline Name]"
                   ng-keyup="TopPanelController.onEnterOnMetadata($event)"
                   tooltip="{{ TopPanelController.metadata.name }}"
                   tooltip-placement="right"
                   tooltip-enable="TopPanelController.metadata.name.length > 27"
                   tooltip-append-to-body="true" />
            <textarea
                      ng-model="TopPanelController.metadata['description']"
                      my-maxlength="144"
                      placeholder="Enter a description for your pipeline."
                      tooltip="{{ TopPanelController.metadata.description }}"
                      tooltip-placement="right"
                      tooltip-enable="TopPanelController.metadata.description.length > 144"
                      tooltip-append-to-body="true"></textarea>
          </div>
        </div>

        <div class="btn-group pull-right">
          <button type="button" class="btn btn-default" ng-click="TopPanelController.resetMetadata()">Cancel</button>
          <button type="button" class="btn btn-success" ng-click="TopPanelController.metadataExpanded = false;">Save</button>
        </div>
      </div>
    </div>
    <div class="col-sm-3 col-sm-offset-3 text-right nopadding">
      <div class="btn-group action-buttons">
        <div class="btn"
             ng-repeat="action in TopPanelController.canvasOperations"
             ng-click="TopPanelController.onTopSideGroupItemClicked(action)"
             title="{{action.name}}">
          <span class="fa {{action.icon}}"></span>
        </div>
      </div>
=======
<div class="side-panel top text-center clearfix">
  <div class="hydrator-metadata pull-left"
       ng-class="{'expanded': TopPanelController.metadataExpanded}">
    <div ng-click="TopPanelController.openMetadata()">
      <div class="name-type clearfix">

        <div class="input-group pull-left">
          <input type="text"
                 ng-model="TopPanelController.state.metadata['name']"
                 my-maxlength="64"
                 placeholder="[Pipeline Name]"
                 ng-keyup="TopPanelController.onEnterOnMetadata($event)"
                 tooltip="{{ TopPanelController.state.metadata.name }}"
                 tooltip-placement="right"
                 tooltip-enable="TopPanelController.state.metadata.name.length > 27"
                 tooltip-append-to-body="true" />
          <span class="fa fa-pencil input-group-addon"></span>
        </div>

        <span ng-if="TopPanelController.state.artifact.name === TopPanelController.GLOBALS.etlBatch"
              class="icon-ETLBatch"> Type: Batch </span>
        <span ng-if="TopPanelController.state.artifact.name === TopPanelController.GLOBALS.etlRealtime"
              class="icon-ETLRealtime"> Type: Realtime </span>
      </div>

      <textarea type="text"
                class="pull-left"
                ng-model="TopPanelController.state.metadata['description']"
                my-maxlength="144"
                placeholder="Enter a description for your pipeline."
                tooltip="{{ TopPanelController.metadata.description }}"
                tooltip-placement="right"
                tooltip-enable="TopPanelController.metadata.description.length > 144"
                tooltip-append-to-body="true"></textarea>
    </div>

    <div class="btn-group pull-right">
      <button type="button" class="btn btn-default" ng-click="TopPanelController.resetMetadata()">Cancel</button>
      <button type="button" class="btn btn-success" ng-click="TopPanelController.saveMetadata()">Save</button>
    </div>
  </div>
  <div class="btn-group pull-right clearfix">
    <div class="btn pull-left"
         ng-repeat="action in TopPanelController.canvasOperations"
         ng-click="action.fn()"
         >
      {{action.name}}
>>>>>>> 11cbe173
    </div>
  </div>
</div><|MERGE_RESOLUTION|>--- conflicted
+++ resolved
@@ -14,32 +14,30 @@
   the License.
 -->
 
-<<<<<<< HEAD
 <div class="side-panel top text-center">
   <div class="row nomargin">
     <div class="col-xs-12 col-sm-6 text-left nopadding">
       <div class="hydrator-metadata" ng-class="{'expanded': TopPanelController.metadataExpanded}">
         <div ng-click="TopPanelController.openMetadata()" class="clearfix">
           <div class="pipeline-type">
-            <span ng-if="TopPanelController.metadata.template.type === TopPanelController.GLOBALS.etlBatch"
+            <span ng-if="TopPanelController.state.artifact.name === TopPanelController.GLOBALS.etlBatch"
                   title="Type: Batch"
                   class="icon-ETLBatch"></span>
-            <span ng-if="TopPanelController.metadata.template.type === TopPanelController.GLOBALS.etlRealtime"
+            <span ng-if="TopPanelController.state.artifact.name === TopPanelController.GLOBALS.etlRealtime"
                   title="Type: Realtime"
                   class="icon-ETLRealtime"></span>
           </div>
           <div class="pipeline-name pull-left">
             <input type="text"
-                   ng-model="TopPanelController.metadata['name']"
+                   ng-model="TopPanelController.state.metadata['name']"
                    my-maxlength="64"
                    placeholder="[Pipeline Name]"
                    ng-keyup="TopPanelController.onEnterOnMetadata($event)"
-                   tooltip="{{ TopPanelController.metadata.name }}"
+                   tooltip="{{ TopPanelController.state.metadata.name }}"
                    tooltip-placement="right"
-                   tooltip-enable="TopPanelController.metadata.name.length > 27"
+                   tooltip-enable="TopPanelController.state.metadata.name.length > 27"
                    tooltip-append-to-body="true" />
-            <textarea
-                      ng-model="TopPanelController.metadata['description']"
+            <textarea ng-model="TopPanelController.state.metadata['description']"
                       my-maxlength="144"
                       placeholder="Enter a description for your pipeline."
                       tooltip="{{ TopPanelController.metadata.description }}"
@@ -51,7 +49,7 @@
 
         <div class="btn-group pull-right">
           <button type="button" class="btn btn-default" ng-click="TopPanelController.resetMetadata()">Cancel</button>
-          <button type="button" class="btn btn-success" ng-click="TopPanelController.metadataExpanded = false;">Save</button>
+          <button type="button" class="btn btn-success" ng-click="TopPanelController.saveMetadata()">Save</button>
         </div>
       </div>
     </div>
@@ -59,60 +57,12 @@
       <div class="btn-group action-buttons">
         <div class="btn"
              ng-repeat="action in TopPanelController.canvasOperations"
-             ng-click="TopPanelController.onTopSideGroupItemClicked(action)"
+             ng-click="action.fn()"
              title="{{action.name}}">
           <span class="fa {{action.icon}}"></span>
         </div>
       </div>
-=======
-<div class="side-panel top text-center clearfix">
-  <div class="hydrator-metadata pull-left"
-       ng-class="{'expanded': TopPanelController.metadataExpanded}">
-    <div ng-click="TopPanelController.openMetadata()">
-      <div class="name-type clearfix">
 
-        <div class="input-group pull-left">
-          <input type="text"
-                 ng-model="TopPanelController.state.metadata['name']"
-                 my-maxlength="64"
-                 placeholder="[Pipeline Name]"
-                 ng-keyup="TopPanelController.onEnterOnMetadata($event)"
-                 tooltip="{{ TopPanelController.state.metadata.name }}"
-                 tooltip-placement="right"
-                 tooltip-enable="TopPanelController.state.metadata.name.length > 27"
-                 tooltip-append-to-body="true" />
-          <span class="fa fa-pencil input-group-addon"></span>
-        </div>
-
-        <span ng-if="TopPanelController.state.artifact.name === TopPanelController.GLOBALS.etlBatch"
-              class="icon-ETLBatch"> Type: Batch </span>
-        <span ng-if="TopPanelController.state.artifact.name === TopPanelController.GLOBALS.etlRealtime"
-              class="icon-ETLRealtime"> Type: Realtime </span>
-      </div>
-
-      <textarea type="text"
-                class="pull-left"
-                ng-model="TopPanelController.state.metadata['description']"
-                my-maxlength="144"
-                placeholder="Enter a description for your pipeline."
-                tooltip="{{ TopPanelController.metadata.description }}"
-                tooltip-placement="right"
-                tooltip-enable="TopPanelController.metadata.description.length > 144"
-                tooltip-append-to-body="true"></textarea>
-    </div>
-
-    <div class="btn-group pull-right">
-      <button type="button" class="btn btn-default" ng-click="TopPanelController.resetMetadata()">Cancel</button>
-      <button type="button" class="btn btn-success" ng-click="TopPanelController.saveMetadata()">Save</button>
-    </div>
-  </div>
-  <div class="btn-group pull-right clearfix">
-    <div class="btn pull-left"
-         ng-repeat="action in TopPanelController.canvasOperations"
-         ng-click="action.fn()"
-         >
-      {{action.name}}
->>>>>>> 11cbe173
     </div>
   </div>
 </div>