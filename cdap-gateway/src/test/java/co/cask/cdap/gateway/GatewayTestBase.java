--- conflicted
+++ resolved
@@ -144,13 +144,8 @@
           }
         },
         new InMemorySecurityModule(),
-<<<<<<< HEAD
-        new AppFabricTestModule(conf),
-        new StreamServiceRuntimeModule().getStandaloneModules(),
-        new NotificationServiceRuntimeModule().getInMemoryModules()
-=======
+        new NotificationServiceRuntimeModule().getInMemoryModules(),
         new AppFabricTestModule(conf)
->>>>>>> 022a5857
       ).with(new AbstractModule() {
         @Override
         protected void configure() {
@@ -185,12 +180,8 @@
     metrics = injector.getInstance(MetricsQueryService.class);
     appFabricServer.startAndWait();
     metrics.startAndWait();
-<<<<<<< HEAD
-    streamHttpService.startAndWait();
     notificationService = injector.getInstance(NotificationService.class);
     notificationService.startAndWait();
-=======
->>>>>>> 022a5857
 
     // Restart handlers to check if they are resilient across restarts.
     router = injector.getInstance(NettyRouter.class);
