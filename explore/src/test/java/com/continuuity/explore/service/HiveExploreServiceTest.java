package com.continuuity.explore.service;

import com.continuuity.api.dataset.DatasetProperties;
import com.continuuity.common.conf.CConfiguration;
import com.continuuity.common.conf.Constants;
import com.continuuity.common.discovery.RandomEndpointStrategy;
import com.continuuity.common.guice.ConfigModule;
import com.continuuity.common.guice.DiscoveryRuntimeModule;
import com.continuuity.common.guice.IOModule;
import com.continuuity.common.guice.LocationRuntimeModule;
import com.continuuity.data.runtime.DataFabricModules;
import com.continuuity.data.runtime.DataSetServiceModules;
import com.continuuity.data2.datafabric.dataset.service.DatasetService;
import com.continuuity.data2.dataset2.DatasetFramework;
import com.continuuity.data2.transaction.Transaction;
import com.continuuity.data2.transaction.inmemory.InMemoryTransactionManager;
import com.continuuity.explore.client.DiscoveryExploreClient;
import com.continuuity.explore.client.ExploreClient;
import com.continuuity.explore.client.ExploreClientUtil;
import com.continuuity.explore.executor.ExploreExecutorService;
import com.continuuity.explore.guice.ExploreRuntimeModule;
import com.continuuity.gateway.auth.AuthModule;
import com.continuuity.metrics.guice.MetricsClientRuntimeModule;
import com.continuuity.test.SlowTests;
import com.google.common.collect.ImmutableList;
import com.google.common.collect.Lists;
import com.google.inject.Guice;
import com.google.inject.Injector;
import com.google.inject.Module;
import org.apache.hadoop.conf.Configuration;
import org.apache.twill.discovery.Discoverable;
import org.apache.twill.discovery.DiscoveryServiceClient;
import org.junit.AfterClass;
import org.junit.Assert;
import org.junit.BeforeClass;
import org.junit.Test;
import org.junit.experimental.categories.Category;

import java.io.File;
import java.net.InetSocketAddress;
import java.sql.Connection;
import java.sql.DriverManager;
import java.sql.PreparedStatement;
import java.sql.ResultSet;
import java.util.List;
import java.util.concurrent.TimeUnit;

import static com.continuuity.explore.service.KeyStructValueTableDefinition.KeyValue;

/**
 * Tests Hive13ExploreService.
 */
@Category(SlowTests.class)
public class HiveExploreServiceTest {
  private static Injector injector;
  private static InMemoryTransactionManager transactionManager;
  private static DatasetFramework datasetFramework;
  private static DatasetService datasetService;
  private static ExploreExecutorService exploreExecutorService;
  private static ExploreClient exploreClient;

  @BeforeClass
  public static void start() throws Exception {
    injector = Guice.createInjector(createInMemoryModules(CConfiguration.create(), new Configuration()));
    transactionManager = injector.getInstance(InMemoryTransactionManager.class);
    transactionManager.startAndWait();

    datasetService = injector.getInstance(DatasetService.class);
    datasetService.startAndWait();

    exploreExecutorService = injector.getInstance(ExploreExecutorService.class);
    exploreExecutorService.startAndWait();

    datasetFramework = injector.getInstance(DatasetFramework.class);
    datasetFramework.addModule("keyStructValue", new KeyStructValueTableDefinition.KeyStructValueTableModule());

    // Performing admin operations to create dataset instance
    datasetFramework.addInstance("keyStructValueTable", "my_table", DatasetProperties.EMPTY);

    // Accessing dataset instance to perform data operations
    KeyStructValueTableDefinition.KeyStructValueTable table = datasetFramework.getDataset("my_table", null);
    Assert.assertNotNull(table);

    Transaction tx1 = transactionManager.startShort(100);
    table.startTx(tx1);

    KeyValue.Value value1 = new KeyValue.Value("first", Lists.newArrayList(1, 2, 3, 4, 5));
    KeyValue.Value value2 = new KeyValue.Value("two", Lists.newArrayList(10, 11, 12, 13, 14));
    table.put("1", value1);
    table.put("2", value2);
    Assert.assertEquals(value1, table.get("1"));

    Assert.assertTrue(table.commitTx());

    transactionManager.canCommit(tx1, table.getTxChanges());
    transactionManager.commit(tx1);

    table.postTxCommit();

    Transaction tx2 = transactionManager.startShort(100);
    table.startTx(tx2);

    Assert.assertEquals(value1, table.get("1"));

    exploreClient = injector.getInstance(DiscoveryExploreClient.class);
    Assert.assertTrue(exploreClient.isAvailable());

  }

  @AfterClass
  public static void stop() throws Exception {
    datasetFramework.deleteInstance("my_table");
    datasetFramework.deleteModule("keyStructValue");

    exploreExecutorService.stopAndWait();
    datasetService.stopAndWait();
    transactionManager.stopAndWait();
  }

  @Test
  public void testDeployNotRecordScannable() throws Exception {
    // Try to deploy a dataset that is not record scannable, when explore is enabled.
    // This should be processed with no exceptionbeing thrown
    datasetFramework.addModule("module2", new NotRecordScannableTableDefinition.NotRecordScannableTableModule());
    datasetFramework.addInstance("NotRecordScannableTableDef", "my_table_not_record_scannable",
                                 DatasetProperties.EMPTY);

    datasetFramework.deleteInstance("my_table_not_record_scannable");
    datasetFramework.deleteModule("module2");
  }

  @Test
  public void testTable() throws Exception {
    KeyStructValueTableDefinition.KeyStructValueTable table = datasetFramework.getDataset("my_table", null);
    Assert.assertNotNull(table);
    Transaction tx = transactionManager.startShort(100);
    table.startTx(tx);
    Assert.assertEquals(new KeyValue.Value("first", Lists.newArrayList(1, 2, 3, 4, 5)), table.get("1"));
    transactionManager.abort(tx);
  }

  @Test
  public void testHiveIntegration() throws Exception {
    runCommand("show tables",
               true,
               Lists.newArrayList(new ColumnDesc("tab_name", "STRING", 1, "from deserializer")),
               Lists.newArrayList(new Result(Lists.<Object>newArrayList("continuuity_user_my_table"))));

    runCommand("describe continuuity_user_my_table",
        true,
        Lists.newArrayList(
          new ColumnDesc("col_name", "STRING", 1, "from deserializer"),
          new ColumnDesc("data_type", "STRING", 2, "from deserializer"),
          new ColumnDesc("comment", "STRING", 3, "from deserializer")
        ),
        Lists.newArrayList(
          new Result(Lists.<Object>newArrayList("key", "string", "from deserializer")),
          new Result(Lists.<Object>newArrayList("value", "struct<name:string,ints:array<int>>",
                                                "from deserializer"))
        )
    );

    runCommand("select key, value from continuuity_user_my_table",
        true,
        Lists.newArrayList(new ColumnDesc("key", "STRING", 1, null),
                           new ColumnDesc("value", "struct<name:string,ints:array<int>>", 2, null)),
        Lists.newArrayList(
          new Result(Lists.<Object>newArrayList("1", "{\"name\":\"first\",\"ints\":[1,2,3,4,5]}")),
          new Result(Lists.<Object>newArrayList("2", "{\"name\":\"two\",\"ints\":[10,11,12,13,14]}")))
    );

    runCommand("select key, value from continuuity_user_my_table where key = '1'",
               true,
               Lists.newArrayList(new ColumnDesc("key", "STRING", 1, null),
                                  new ColumnDesc("value", "struct<name:string,ints:array<int>>", 2, null)),
               Lists.newArrayList(
                 new Result(Lists.<Object>newArrayList("1", "{\"name\":\"first\",\"ints\":[1,2,3,4,5]}")))
    );

    runCommand("select * from continuuity_user_my_table",
               true,
               Lists.newArrayList(new ColumnDesc("continuuity_user_my_table.key", "STRING", 1, null),
                                  new ColumnDesc("continuuity_user_my_table.value",
                                                 "struct<name:string,ints:array<int>>", 2, null)),
               Lists.newArrayList(
                 new Result(Lists.<Object>newArrayList("1", "{\"name\":\"first\",\"ints\":[1,2,3,4,5]}")),
                 new Result(Lists.<Object>newArrayList("2", "{\"name\":\"two\",\"ints\":[10,11,12,13,14]}")))
    );

    runCommand("select * from continuuity_user_my_table where key = '2'",
               true,
               Lists.newArrayList(new ColumnDesc("continuuity_user_my_table.key", "STRING", 1, null),
                                  new ColumnDesc("continuuity_user_my_table.value",
                                                 "struct<name:string,ints:array<int>>", 2, null)),
               Lists.newArrayList(
                 new Result(Lists.<Object>newArrayList("2", "{\"name\":\"two\",\"ints\":[10,11,12,13,14]}")))
    );
  }

  @Test
  public void exploreDriverTest() throws Exception {
    // Register explore jdbc driver
    Class.forName("com.continuuity.explore.jdbc.ExploreDriver");

    DiscoveryServiceClient discoveryServiceClient = injector.getInstance(DiscoveryServiceClient.class);
<<<<<<< HEAD
    Discoverable discoverable = new RandomEndpointStrategy(
      discoveryServiceClient.discover(Constants.Service.EXPLORE_HTTP_USER_SERVICE)).pick();
=======
    Discoverable discoverable = new RandomEndpointStrategy(discoveryServiceClient.discover(
      Constants.Service.EXPLORE_HTTP_USER_SERVICE)).pick();

>>>>>>> 52003d4a
    InetSocketAddress addr = discoverable.getSocketAddress();
    String serviceUrl = String.format("%s%s:%d", Constants.Explore.Jdbc.URL_PREFIX, addr.getHostName(), addr.getPort());

    Connection connection = DriverManager.getConnection(serviceUrl);
    PreparedStatement stmt;
    ResultSet rowSet;

    stmt = connection.prepareStatement("show tables");
    rowSet = stmt.executeQuery();
    Assert.assertTrue(rowSet.next());
    Assert.assertEquals("continuuity_user_my_table", rowSet.getString(1));
    stmt.close();

    stmt = connection.prepareStatement("select key, value from continuuity_user_my_table");
    rowSet = stmt.executeQuery();
    Assert.assertTrue(rowSet.next());
    Assert.assertEquals(1, rowSet.getInt(1));
    Assert.assertEquals("{\"name\":\"first\",\"ints\":[1,2,3,4,5]}", rowSet.getString(2));
    Assert.assertTrue(rowSet.next());
    Assert.assertEquals(2, rowSet.getInt(1));
    Assert.assertEquals("{\"name\":\"two\",\"ints\":[10,11,12,13,14]}", rowSet.getString(2));
    stmt.close();

    connection.close();
  }

  @Test
  public void testJoin() throws Exception {

    // Performing admin operations to create dataset instance
    datasetFramework.addInstance("keyStructValueTable", "my_table_1", DatasetProperties.EMPTY);

    Transaction tx1 = transactionManager.startShort(100);

    // Accessing dataset instance to perform data operations
    KeyStructValueTableDefinition.KeyStructValueTable table = datasetFramework.getDataset("my_table_1", null);
    Assert.assertNotNull(table);
    table.startTx(tx1);

    KeyValue.Value value1 = new KeyValue.Value("two", Lists.newArrayList(10, 11, 12, 13, 14));
    KeyValue.Value value2 = new KeyValue.Value("third", Lists.newArrayList(10, 11, 12, 13, 14));
    table.put("2", value1);
    table.put("3", value2);
    Assert.assertEquals(value1, table.get("2"));

    Assert.assertTrue(table.commitTx());

    transactionManager.canCommit(tx1, table.getTxChanges());
    transactionManager.commit(tx1);

    table.postTxCommit();


    runCommand("select continuuity_user_my_table.key, continuuity_user_my_table.value from continuuity_user_my_table " +
               "join continuuity_user_my_table_1 on (continuuity_user_my_table.key=continuuity_user_my_table_1.key)",
        true,
        Lists.newArrayList(new ColumnDesc("continuuity_user_my_table.key", "STRING", 1, null),
                           new ColumnDesc("continuuity_user_my_table.value",
                                          "struct<name:string,ints:array<int>>", 2, null)),
        Lists.newArrayList(
            new Result(Lists.<Object>newArrayList("2", "{\"name\":\"two\",\"ints\":[10,11,12,13,14]}")))
    );

    datasetFramework.deleteInstance("my_table_1");
  }

  @Test
  public void testCancel() throws Exception {
    Handle handle = exploreClient.execute("select key, value from continuuity_user_my_table");
    exploreClient.cancel(handle);
    Assert.assertEquals(
      Status.OpStatus.CANCELED,
      ExploreClientUtil.waitForCompletionStatus(exploreClient, handle, 200, TimeUnit.MILLISECONDS, 100).getStatus()
    );
    exploreClient.close(handle);
  }

  private static void runCommand(String command, boolean expectedHasResult,
                                 List<ColumnDesc> expectedColumnDescs, List<Result> expectedResults) throws Exception {
    Handle handle = exploreClient.execute(command);

    Status status = ExploreClientUtil.waitForCompletionStatus(exploreClient, handle, 200, TimeUnit.MILLISECONDS, 20);
    Assert.assertEquals(Status.OpStatus.FINISHED, status.getStatus());
    Assert.assertEquals(expectedHasResult, status.hasResults());

    Assert.assertEquals(expectedColumnDescs, exploreClient.getResultSchema(handle));
    Assert.assertEquals(expectedResults, trimColumnValues(exploreClient.nextResults(handle, 100)));

    exploreClient.close(handle);
  }

  private static List<Result> trimColumnValues(List<Result> results) {
    List<Result> newResults = Lists.newArrayList();
    for (Result result : results) {
      List<Object> newCols = Lists.newArrayList();
      for (Object obj : result.getColumns()) {
        if (obj instanceof String) {
          newCols.add(((String) obj).trim());
        } else {
          newCols.add(obj);
        }
      }
      newResults.add(new Result(newCols));
    }
    return newResults;
  }

  private static List<Module> createInMemoryModules(CConfiguration configuration, Configuration hConf) {
    configuration.set(Constants.CFG_DATA_INMEMORY_PERSISTENCE, Constants.InMemoryPersistenceType.MEMORY.name());
    configuration.setBoolean(Constants.Explore.CFG_EXPLORE_ENABLED, true);
    configuration.set(Constants.Explore.CFG_LOCAL_DATA_DIR,
             new File(System.getProperty("java.io.tmpdir"), "hive").getAbsolutePath());

    return ImmutableList.of(
      new ConfigModule(configuration, hConf),
      new IOModule(),
      new DiscoveryRuntimeModule().getInMemoryModules(),
      new LocationRuntimeModule().getInMemoryModules(),
      new DataSetServiceModules().getInMemoryModule(),
      new DataFabricModules().getInMemoryModules(),
      new MetricsClientRuntimeModule().getInMemoryModules(),
      new AuthModule(),
      new ExploreRuntimeModule().getInMemoryModules()
    );
  }
}<|MERGE_RESOLUTION|>--- conflicted
+++ resolved
@@ -203,14 +203,9 @@
     Class.forName("com.continuuity.explore.jdbc.ExploreDriver");
 
     DiscoveryServiceClient discoveryServiceClient = injector.getInstance(DiscoveryServiceClient.class);
-<<<<<<< HEAD
-    Discoverable discoverable = new RandomEndpointStrategy(
-      discoveryServiceClient.discover(Constants.Service.EXPLORE_HTTP_USER_SERVICE)).pick();
-=======
     Discoverable discoverable = new RandomEndpointStrategy(discoveryServiceClient.discover(
       Constants.Service.EXPLORE_HTTP_USER_SERVICE)).pick();
 
->>>>>>> 52003d4a
     InetSocketAddress addr = discoverable.getSocketAddress();
     String serviceUrl = String.format("%s%s:%d", Constants.Explore.Jdbc.URL_PREFIX, addr.getHostName(), addr.getPort());
 
