--- conflicted
+++ resolved
@@ -108,7 +108,7 @@
     this.programOptions = programOptions;
     this.runId = ProgramRunners.getRunId(programOptions);
     this.discoveryServiceClient = discoveryServiceClient;
-    this.owners = createOwners(program.getId().toEntityId());
+    this.owners = createOwners(program.getId());
     this.programMetrics = createProgramMetrics(program, runId, metricsService, metricsTags);
     this.userMetrics = new ProgramUserMetrics(programMetrics);
 
@@ -134,13 +134,8 @@
     this.secureStore = secureStore;
   }
 
-<<<<<<< HEAD
   private Iterable<? extends EntityId> createOwners(ProgramId programId) {
     return Collections.singletonList(programId);
-=======
-  private Iterable<? extends Id> createOwners(ProgramId programId) {
-    return Collections.singletonList(programId.toId());
->>>>>>> 4e1d9e8c
   }
 
   /**
