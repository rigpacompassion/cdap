--- conflicted
+++ resolved
@@ -5,12 +5,9 @@
 import com.continuuity.app.services.ArchiveId;
 import com.continuuity.app.services.ArchiveInfo;
 import com.continuuity.app.services.AuthToken;
-<<<<<<< HEAD
 import com.continuuity.app.services.DataType;
-=======
 import com.continuuity.app.services.DeployStatus;
 import com.continuuity.app.services.DeploymentStatus;
->>>>>>> fc1efad7
 import com.continuuity.app.services.EntityType;
 import com.continuuity.app.services.ProgramDescriptor;
 import com.continuuity.app.services.ProgramId;
@@ -1369,9 +1366,9 @@
    * Returns a stream associated with account.
    */
   @GET
-  @Path("/streams/{streamId}")
+  @Path("/streams/{stream-id}")
   public void getStreamSpecification(HttpRequest request, HttpResponder responder,
-                                     @PathParam("streamId") final String streamId) {
+                                     @PathParam("stream-id") final String streamId) {
     dataList(request, responder, DataType.STREAM, streamId, null);
   }
 
@@ -1398,9 +1395,9 @@
    * Returns a dataset associated with account.
    */
   @GET
-  @Path("/datasets/{datasetId}")
+  @Path("/datasets/{dataset-id}")
   public void getDatasetSpecification(HttpRequest request, HttpResponder responder,
-                                      @PathParam("datasetId") final String datasetId) {
+                                      @PathParam("dataset-id") final String datasetId) {
     dataList(request, responder, DataType.DATASET, datasetId, null);
   }
 
