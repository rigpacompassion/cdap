<div ng-if="$state.is('admin.namespace.detail.data')">
  <div class="row">
    <div class="col-xs-6">
      <h2> Datasets </h2>
    </div>
    <div class="col-xs-6" ng-if="datasets.length > 0 || streams.length > 0">
      <button class="btn btn-default pull-right" ui-sref="admin.namespace.detail.data.streamcreate({nsadmin: $stateParams.nsadmin})"><span class="fa fa-plus"></span> Add Stream</button>
    </div>
  </div>
  <div ng-if="datasets.length > 0 || streams.length > 0">
    <div class="table-responsive">
      <table class="table table-curved" cask-sortable>
        <thead>
          <tr ng-class="{'sort-enabled': datasets.length>0}">
            <th class="col-xs-5" data-predicate="name">Name</th>
<<<<<<< HEAD
            <th class="col-xs-6" data-predicate="type">Type</th>
            <th class="col-xs-1">Edit</th>
=======
            <th class="col-xs-7" data-predicate="type">Type</th>

>>>>>>> 2870fffb
          </tr>
        </thead>
        <tbody>
          <tr ng-repeat="dataset in datasets | orderBy:sortable.predicate:sortable.reverse">
            <td class="col-xs-5">
              <img class="type-icon" src="assets/img/ico_datasets_gray.png" alt="" />
              <a ui-sref="admin.namespace.detail.data.datasetmetadata({datasetId: dataset.name})"><strong ng-bind="dataset.name"></strong></a>
            </td>
<<<<<<< HEAD
            <td class="col-xs-6">
              <span> {{dataset.type}} </span>
            </td>
            <td class="col-xs-1"></td>
=======
            <td class="col-xs-7">
              <span> {{dataset.type}} </span>
            </td>
>>>>>>> 2870fffb
          </tr>
          <tr ng-repeat="stream in streams | orderBy:sortable.predicate:sortable.reverse">
            <td class="col-xs-5">
              <img class="type-icon" src="assets/img/ico_stream_gray.png" alt="" />
<<<<<<< HEAD
              <a ui-sref="streams.detail.overview({namespace: $stateParams.nsadmin, streamId: stream.name})"><strong ng-bind="stream.name"></strong></a>
            </td>
            <td class="col-xs-6">
              <span> {{stream.type}} </span>
            </td>
            <td class="col-xs-1">
              <a ui-sref="admin.namespace.detail.data.streamproperties({nsadmin: $stateParams.nsadmin, streamid: stream.name})"><i class="fa fa-cogs"></i></a>
=======
              <a ui-sref="admin.namespace.detail.data.streammetadata({streamId: stream.name})"><strong ng-bind="stream.name"></strong></a>
            </td>
            <td class="col-xs-7">
              <span> {{stream.type}} </span>
>>>>>>> 2870fffb
            </td>
          </tr>
        </tbody>
      </table>
    </div>
  </div>

  <div class="well text-center" ng-if="datasets.length === 0 && streams.length === 0">
    <p> Start by creating a Stream to ingest data. </p>
    <a class="btn btn-default" ui-sref="admin.namespace.detail.data.streamcreate({nsadmin: $stateParams.nsadmin})"><span class="fa fa-plus"></span> Add Stream</a>
  </div>
</div>

<div ui-view ng-if="$state.includes('admin.namespace.detail.data.*')"></div><|MERGE_RESOLUTION|>--- conflicted
+++ resolved
@@ -13,13 +13,8 @@
         <thead>
           <tr ng-class="{'sort-enabled': datasets.length>0}">
             <th class="col-xs-5" data-predicate="name">Name</th>
-<<<<<<< HEAD
-            <th class="col-xs-6" data-predicate="type">Type</th>
-            <th class="col-xs-1">Edit</th>
-=======
             <th class="col-xs-7" data-predicate="type">Type</th>
 
->>>>>>> 2870fffb
           </tr>
         </thead>
         <tbody>
@@ -28,34 +23,17 @@
               <img class="type-icon" src="assets/img/ico_datasets_gray.png" alt="" />
               <a ui-sref="admin.namespace.detail.data.datasetmetadata({datasetId: dataset.name})"><strong ng-bind="dataset.name"></strong></a>
             </td>
-<<<<<<< HEAD
-            <td class="col-xs-6">
-              <span> {{dataset.type}} </span>
-            </td>
-            <td class="col-xs-1"></td>
-=======
             <td class="col-xs-7">
               <span> {{dataset.type}} </span>
             </td>
->>>>>>> 2870fffb
           </tr>
           <tr ng-repeat="stream in streams | orderBy:sortable.predicate:sortable.reverse">
             <td class="col-xs-5">
               <img class="type-icon" src="assets/img/ico_stream_gray.png" alt="" />
-<<<<<<< HEAD
-              <a ui-sref="streams.detail.overview({namespace: $stateParams.nsadmin, streamId: stream.name})"><strong ng-bind="stream.name"></strong></a>
-            </td>
-            <td class="col-xs-6">
-              <span> {{stream.type}} </span>
-            </td>
-            <td class="col-xs-1">
-              <a ui-sref="admin.namespace.detail.data.streamproperties({nsadmin: $stateParams.nsadmin, streamid: stream.name})"><i class="fa fa-cogs"></i></a>
-=======
               <a ui-sref="admin.namespace.detail.data.streammetadata({streamId: stream.name})"><strong ng-bind="stream.name"></strong></a>
             </td>
             <td class="col-xs-7">
               <span> {{stream.type}} </span>
->>>>>>> 2870fffb
             </td>
           </tr>
         </tbody>
