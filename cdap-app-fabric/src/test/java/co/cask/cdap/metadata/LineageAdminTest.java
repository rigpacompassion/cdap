--- conflicted
+++ resolved
@@ -518,17 +518,10 @@
     Assert.assertEquals(101, scanRange.getEnd());
   }
 
-<<<<<<< HEAD
   private void addRuns(Store store, ProgramRunId... runs) {
     for (ProgramRunId run : runs) {
-      store.setStart(run.getParent().toId(), run.getEntityName(), RunIds.getTime(
+      store.setStart(run.getParent(), run.getEntityName(), RunIds.getTime(
         RunIds.fromString(run.getEntityName()), TimeUnit.SECONDS));
-=======
-  private void addRuns(Store store, Id.Run... runs) {
-    for (Id.Run run : runs) {
-      store.setStart(run.getProgram().toEntityId(),
-                     run.getId(), RunIds.getTime(RunIds.fromString(run.getId()), TimeUnit.SECONDS));
->>>>>>> 0469ef7a
     }
   }
 
