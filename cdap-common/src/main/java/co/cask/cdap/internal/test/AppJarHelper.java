/*
 * Copyright © 2015-2016 Cask Data, Inc.
 *
 * Licensed under the Apache License, Version 2.0 (the "License"); you may not
 * use this file except in compliance with the License. You may obtain a copy of
 * the License at
 *
 * http://www.apache.org/licenses/LICENSE-2.0
 *
 * Unless required by applicable law or agreed to in writing, software
 * distributed under the License is distributed on an "AS IS" BASIS, WITHOUT
 * WARRANTIES OR CONDITIONS OF ANY KIND, either express or implied. See the
 * License for the specific language governing permissions and limitations under
 * the License.
 */

package co.cask.cdap.internal.test;

import co.cask.cdap.common.lang.ClassLoaders;
<<<<<<< HEAD
import co.cask.cdap.common.twill.HadoopClassExcluder;
=======
import co.cask.cdap.common.lang.ProgramResources;
import co.cask.cdap.proto.ProgramType;
>>>>>>> 4839a8f9
import com.google.common.io.ByteStreams;
import com.google.common.io.Files;
import org.apache.twill.api.ClassAcceptor;
import org.apache.twill.filesystem.Location;
import org.apache.twill.filesystem.LocationFactory;
import org.apache.twill.internal.ApplicationBundler;

import java.io.File;
import java.io.IOException;
import java.net.URL;
import java.util.HashSet;
import java.util.Set;
import java.util.jar.Attributes;
import java.util.jar.JarEntry;
import java.util.jar.JarInputStream;
import java.util.jar.JarOutputStream;
import java.util.jar.Manifest;

/**
 * Helper class for building application jar.
 */
public final class AppJarHelper {

  private AppJarHelper() {
    // No-op
  }

  public static Location createDeploymentJar(LocationFactory locationFactory, Class<?> clz, Manifest manifest,
                                             File... bundleEmbeddedJars) throws IOException {

<<<<<<< HEAD
    ApplicationBundler bundler = new ApplicationBundler(new ClassAcceptor() {

      private final ClassAcceptor hadoopClassExcluder = new HadoopClassExcluder();

      @Override
      public boolean accept(String className, URL classUrl, URL classPathUrl) {
        if (!hadoopClassExcluder.accept(className, classUrl, classPathUrl)) {
          return false;
        }
        if (className.startsWith("co.cask.cdap.api.")
          || className.startsWith("org.apache.hive.")
          || className.startsWith("org.apache.hadoop.hive.")
          || className.startsWith("org.apache.spark")
          || className.startsWith("scala.")) {
          return false;
        }
        return true;
=======
    final Set<String> visibleResources = ProgramResources.getVisibleResources(AppJarHelper.class.getClassLoader(),
                                                                              ProgramType.SPARK);
    // Exclude all classes that are visible form the system to the program classloader.
    ApplicationBundler bundler = new ApplicationBundler(new ClassAcceptor() {
      @Override
      public boolean accept(String className, URL classUrl, URL classPathUrl) {
        return !visibleResources.contains(className.replace('.', '/') + ".class");
>>>>>>> 4839a8f9
      }
    });
    Location jarLocation = locationFactory.create(clz.getName()).getTempFile(".jar");
    ClassLoader oldClassLoader = ClassLoaders.setContextClassLoader(clz.getClassLoader());
    try {
      bundler.createBundle(jarLocation, clz);
    } finally {
      ClassLoaders.setContextClassLoader(oldClassLoader);
    }

    Location deployJar = locationFactory.create(clz.getName()).getTempFile(".jar");
    Manifest jarManifest = new Manifest(manifest);
    jarManifest.getMainAttributes().put(Attributes.Name.MANIFEST_VERSION, "1.0");
    jarManifest.getMainAttributes().put(Attributes.Name.MAIN_CLASS, clz.getName());


    // Create the program jar for deployment. It removes the "classes/" prefix as that's the convention taken
    // by the ApplicationBundler inside Twill.
    Set<String> seenEntries = new HashSet<>();
    try (
      JarOutputStream jarOutput = new JarOutputStream(deployJar.getOutputStream(), jarManifest);
      JarInputStream jarInput = new JarInputStream(jarLocation.getInputStream())
    ) {
      JarEntry jarEntry = jarInput.getNextJarEntry();
      while (jarEntry != null) {
        boolean isDir = jarEntry.isDirectory();
        String entryName = jarEntry.getName();
        if (!entryName.equals("classes/")) {
          if (entryName.startsWith("classes/")) {
            jarEntry = new JarEntry(entryName.substring("classes/".length()));
          } else {
            jarEntry = new JarEntry(entryName);
          }

          // TODO: this is due to manifest possibly already existing in the jar, but we also
          // create a manifest programatically so it's possible to have a duplicate entry here
          if ("META-INF/MANIFEST.MF".equalsIgnoreCase(jarEntry.getName())) {
            jarEntry = jarInput.getNextJarEntry();
            continue;
          }

          if (seenEntries.add(jarEntry.getName())) {
            jarOutput.putNextEntry(jarEntry);
            if (!isDir) {
              ByteStreams.copy(jarInput, jarOutput);
            }
          }
        }

        jarEntry = jarInput.getNextJarEntry();
      }

      for (File embeddedJar : bundleEmbeddedJars) {
        jarEntry = new JarEntry("lib/" + embeddedJar.getName());
        if (seenEntries.add(jarEntry.getName())) {
          jarOutput.putNextEntry(jarEntry);
          Files.copy(embeddedJar, jarOutput);
        }
      }
    }

    return deployJar;
  }

  public static Location createDeploymentJar(LocationFactory locationFactory,
                                             Class<?> clz, File... bundleEmbeddedJars) throws IOException {
    // Creates Manifest
    Manifest manifest = new Manifest();
    return createDeploymentJar(locationFactory, clz, manifest, bundleEmbeddedJars);
  }
}<|MERGE_RESOLUTION|>--- conflicted
+++ resolved
@@ -17,12 +17,8 @@
 package co.cask.cdap.internal.test;
 
 import co.cask.cdap.common.lang.ClassLoaders;
-<<<<<<< HEAD
-import co.cask.cdap.common.twill.HadoopClassExcluder;
-=======
 import co.cask.cdap.common.lang.ProgramResources;
 import co.cask.cdap.proto.ProgramType;
->>>>>>> 4839a8f9
 import com.google.common.io.ByteStreams;
 import com.google.common.io.Files;
 import org.apache.twill.api.ClassAcceptor;
@@ -53,25 +49,6 @@
   public static Location createDeploymentJar(LocationFactory locationFactory, Class<?> clz, Manifest manifest,
                                              File... bundleEmbeddedJars) throws IOException {
 
-<<<<<<< HEAD
-    ApplicationBundler bundler = new ApplicationBundler(new ClassAcceptor() {
-
-      private final ClassAcceptor hadoopClassExcluder = new HadoopClassExcluder();
-
-      @Override
-      public boolean accept(String className, URL classUrl, URL classPathUrl) {
-        if (!hadoopClassExcluder.accept(className, classUrl, classPathUrl)) {
-          return false;
-        }
-        if (className.startsWith("co.cask.cdap.api.")
-          || className.startsWith("org.apache.hive.")
-          || className.startsWith("org.apache.hadoop.hive.")
-          || className.startsWith("org.apache.spark")
-          || className.startsWith("scala.")) {
-          return false;
-        }
-        return true;
-=======
     final Set<String> visibleResources = ProgramResources.getVisibleResources(AppJarHelper.class.getClassLoader(),
                                                                               ProgramType.SPARK);
     // Exclude all classes that are visible form the system to the program classloader.
@@ -79,7 +56,6 @@
       @Override
       public boolean accept(String className, URL classUrl, URL classPathUrl) {
         return !visibleResources.contains(className.replace('.', '/') + ".class");
->>>>>>> 4839a8f9
       }
     });
     Location jarLocation = locationFactory.create(clz.getName()).getTempFile(".jar");
