--- conflicted
+++ resolved
@@ -1,6 +1,6 @@
 <?xml version="1.0" encoding="UTF-8"?>
 <!--
-  Copyright © 2014-2015 Cask Data, Inc.
+  Copyright © 2014-2016 Cask Data, Inc.
 
   Licensed under the Apache License, Version 2.0 (the "License"); you may not
   use this file except in compliance with the License. You may obtain a copy of
@@ -521,8 +521,6 @@
                         <include>cli-${project.version}.jar</include>
                       </includes>
                     </resource>
-<<<<<<< HEAD
-=======
                     <resource>
                       <directory>${project.parent.basedir}/cdap-cli/bin</directory>
                       <targetPath>bin</targetPath>
@@ -534,7 +532,6 @@
                       </includes>
                       <filtering>true</filtering>
                     </resource>
->>>>>>> 1f2c6298
                   </resources>
                 </configuration>
               </execution>
