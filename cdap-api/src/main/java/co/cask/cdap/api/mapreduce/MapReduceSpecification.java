/*
 * Copyright © 2014 Cask Data, Inc.
 *
 * Licensed under the Apache License, Version 2.0 (the "License"); you may not
 * use this file except in compliance with the License. You may obtain a copy of
 * the License at
 *
 * http://www.apache.org/licenses/LICENSE-2.0
 *
 * Unless required by applicable law or agreed to in writing, software
 * distributed under the License is distributed on an "AS IS" BASIS, WITHOUT
 * WARRANTIES OR CONDITIONS OF ANY KIND, either express or implied. See the
 * License for the specific language governing permissions and limitations under
 * the License.
 */

package co.cask.cdap.api.mapreduce;

import co.cask.cdap.api.ProgramSpecification;
import co.cask.cdap.api.Resources;
import co.cask.cdap.api.common.PropertyProvider;
import co.cask.cdap.api.data.stream.StreamSpecification;
import co.cask.cdap.internal.dataset.DatasetCreationSpec;

<<<<<<< HEAD
=======
import java.util.Collections;
import java.util.HashMap;
import java.util.HashSet;
>>>>>>> 61663dd1
import java.util.Map;
import java.util.Set;
import javax.annotation.Nullable;

/**
 * This class provides the specification for a MapReduce job.
 */
public class MapReduceSpecification implements ProgramSpecification, PropertyProvider {

  private final String className;
  private final String name;
  private final String description;
  private final Set<String> dataSets;
  private final Map<String, String> properties;
  private final String inputDataSet;
  private final String outputDataSet;
  private final Resources mapperResources;
  private final Resources reducerResources;

  public MapReduceSpecification(String className, String name, String description, String inputDataSet,
                                       String outputDataSet, Set<String> dataSets, Map<String, String> properties,
                                       Resources mapperResources, Resources reducerResources) {
    this.className = className;
    this.name = name;
    this.description = description;
    this.inputDataSet = inputDataSet;
    this.outputDataSet = outputDataSet;
    this.properties = Collections.unmodifiableMap(properties == null ? Collections.<String, String>emptyMap()
                                                    : new HashMap<>(properties));
    this.mapperResources = mapperResources;
    this.reducerResources = reducerResources;
    this.dataSets = getAllDatasets(dataSets, inputDataSet, outputDataSet);
  }

  @Override
  public String getClassName() {
    return className;
  }

  @Override
  public String getName() {
    return name;
  }

  @Override
  public String getDescription() {
    return description;
  }

  @Override
  public Map<String, String> getProperties() {
    return properties;
  }

  @Override
  public String getProperty(String key) {
    return properties.get(key);
  }

  /**
   * @return An immutable set of {@link co.cask.cdap.api.dataset.Dataset DataSets} that
   *         are used by the {@link MapReduce}.
   */
  public Set<String> getDataSets() {
    return dataSets;
  }

  /**
   * @return name of the dataset to be used as output of mapreduce job or {@code null} if no dataset is used as output
   *         destination
   */
  @Nullable
  public String getOutputDataSet() {
    return outputDataSet;
  }

  /**
   * @return name The name of the dataset to be used as input to a MapReduce job or {@code null}
   * if no dataset is used as the input source.
   */
  @Nullable
  public String getInputDataSet() {
    return inputDataSet;
  }

  /**
   * @return Resources requirement for mapper task or {@code null} if not specified.
   */
  @Nullable
  public Resources getMapperResources() {
    return mapperResources;
  }

  /**
   * @return Resources requirement for reducer task or {@code null} if not specified.
   */
  @Nullable
<<<<<<< HEAD
  Resources getReducerResources();

  /**
   * @return Map of streams and {@link StreamSpecification} created in this program.
   */
  Map<String, StreamSpecification> getStreams();

  /**
   * @return Map of dataset modules created in this program.
   */
  Map<String, String> getDatasetModules();

  /**
   * @return Map of dataset instances and {@link DatasetCreationSpec} created in this program.
   */
  Map<String, DatasetCreationSpec> getDatasetSpecs();
=======
  public Resources getReducerResources() {
    return reducerResources;
  }

  private Set<String> getAllDatasets(Set<String> dataSets, String inputDataSet, String outputDataSet) {
    Set<String> allDatasets = new HashSet<>(dataSets);

    if (inputDataSet != null && !inputDataSet.isEmpty()) {
      allDatasets.add(inputDataSet);
    }

    if (outputDataSet != null && !outputDataSet.isEmpty()) {
      allDatasets.add(outputDataSet);
    }

    return Collections.unmodifiableSet(allDatasets);
  }
>>>>>>> 61663dd1
}<|MERGE_RESOLUTION|>--- conflicted
+++ resolved
@@ -22,12 +22,9 @@
 import co.cask.cdap.api.data.stream.StreamSpecification;
 import co.cask.cdap.internal.dataset.DatasetCreationSpec;
 
-<<<<<<< HEAD
-=======
 import java.util.Collections;
 import java.util.HashMap;
 import java.util.HashSet;
->>>>>>> 61663dd1
 import java.util.Map;
 import java.util.Set;
 import javax.annotation.Nullable;
@@ -46,10 +43,15 @@
   private final String outputDataSet;
   private final Resources mapperResources;
   private final Resources reducerResources;
+  private final Map<String, StreamSpecification> streams;
+  private final Map<String, DatasetCreationSpec> datasetInstances;
+  private final Map<String, String> datasetModules;
 
   public MapReduceSpecification(String className, String name, String description, String inputDataSet,
-                                       String outputDataSet, Set<String> dataSets, Map<String, String> properties,
-                                       Resources mapperResources, Resources reducerResources) {
+                                String outputDataSet, Set<String> dataSets, Map<String, String> properties,
+                                Resources mapperResources, Resources reducerResources,
+                                Map<String, StreamSpecification> streams, Map<String, String> datasetModules,
+                                Map<String, DatasetCreationSpec> datasetInstances) {
     this.className = className;
     this.name = name;
     this.description = description;
@@ -60,6 +62,9 @@
     this.mapperResources = mapperResources;
     this.reducerResources = reducerResources;
     this.dataSets = getAllDatasets(dataSets, inputDataSet, outputDataSet);
+    this.streams = streams;
+    this.datasetInstances = datasetInstances;
+    this.datasetModules = datasetModules;
   }
 
   @Override
@@ -125,26 +130,29 @@
    * @return Resources requirement for reducer task or {@code null} if not specified.
    */
   @Nullable
-<<<<<<< HEAD
-  Resources getReducerResources();
+  public Resources getReducerResources() {
+    return reducerResources;
+  }
 
   /**
    * @return Map of streams and {@link StreamSpecification} created in this program.
    */
-  Map<String, StreamSpecification> getStreams();
+  public Map<String, StreamSpecification> getStreams() {
+    return streams;
+  }
 
   /**
    * @return Map of dataset modules created in this program.
    */
-  Map<String, String> getDatasetModules();
+  public Map<String, String> getDatasetModules() {
+    return datasetModules;
+  }
 
   /**
    * @return Map of dataset instances and {@link DatasetCreationSpec} created in this program.
    */
-  Map<String, DatasetCreationSpec> getDatasetSpecs();
-=======
-  public Resources getReducerResources() {
-    return reducerResources;
+  public Map<String, DatasetCreationSpec> getDatasetSpecs() {
+    return datasetInstances;
   }
 
   private Set<String> getAllDatasets(Set<String> dataSets, String inputDataSet, String outputDataSet) {
@@ -160,5 +168,4 @@
 
     return Collections.unmodifiableSet(allDatasets);
   }
->>>>>>> 61663dd1
 }