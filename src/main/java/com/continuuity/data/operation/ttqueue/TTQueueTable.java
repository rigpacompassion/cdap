package com.continuuity.data.operation.ttqueue;

import com.continuuity.api.data.OperationException;
import com.continuuity.data.operation.executor.ReadPointer;
import com.continuuity.data.operation.executor.Transaction;
import com.continuuity.data.operation.ttqueue.admin.QueueInfo;
<<<<<<< HEAD
=======

import java.util.Iterator;
import java.util.List;
>>>>>>> 39e418b5

/**
 * A table of {@link TTQueue}s.  See that API for details.
 */
public interface TTQueueTable {

  /**
   * Inserts an entry into the tail of the queue using the specified write
   * version.
   *
   * @param entry the queue entry to be inserted into the queue
   * @param transaction transaction pointer
   * @return return enqueue result that contains the entry pointer of the new queue entry
   * @throws OperationException if unsuccessful
   */
  public EnqueueResult enqueue(byte[] queueName, QueueEntry entry, Transaction transaction) throws OperationException;

  /**
   * Inserts a batch of entries into the tail of the queue using the specified write
   * version.
   *
   * @param entries the queue entries to be inserted into the queue
   * @param transaction transaction pointer
   * @return return enqueue result that contains the entry pointers of the new queue entries
   * @throws OperationException if unsuccessful
   */
  public EnqueueResult enqueue(byte[] queueName, QueueEntry[] entries, Transaction transaction)
    throws OperationException;

  /**
   * Invalidates a batch of entries that were enqueued into the queue.  This is used only
   * as part of a transaction rollback.
   *
   * @param entryPointers the entry pointers of the entries to invalidate
   * @param transaction transaction pointer
   * @throws OperationException if unsuccessful
   */
  public void invalidate(byte[] queueName, QueueEntryPointer[] entryPointers, Transaction transaction)
    throws OperationException;

  /**
   * Attempts to mark and return an entry from the queue for the specified
   * consumer from the specified group, according to the specified configuration
   * and read pointer.
   * @param queueName name of the queue
   * @return dequeue result object
   * @throws OperationException if something goes wrong
   */
  public DequeueResult dequeue(byte [] queueName, QueueConsumer consumer, ReadPointer readPointer)
                               throws OperationException;

  /**
   * Acknowledges a previously dequeue'd queue entry.  Returns true if consumer
   * that is acknowledging is allowed to do so, false if not.
   * @throws OperationException if unsuccessful
   */
  public void ack(byte[] queueName, QueueEntryPointer entryPointer, QueueConsumer consumer,
                  Transaction transaction) throws OperationException;

  /**
   * Acknowledges a previously dequeue'd batch of queue entries. Returns true if consumer
   * that is acknowledging is allowed to do so, false if not.
   * @throws OperationException if unsuccessful
   */
  public void ack(byte[] queueName, QueueEntryPointer[] entryPointers, QueueConsumer consumer, Transaction transaction)
    throws OperationException;


  /**
   * Finalizes a batch of acks.
   *
   *
   * @param queueName name of the queue
   * @param totalNumGroups total number of groups to use when doing evict-on-ack or -1 to disable
   * @param transaction transaction pointer
   * @throws OperationException if unsuccessful
   */
  public void finalize(byte[] queueName, QueueEntryPointer[] entryPointers, QueueConsumer consumer, int totalNumGroups,
                       Transaction transaction) throws OperationException;

  /**
   * Unacknowledges a previously acknowledge batch of acks ack.
   * @throws OperationException if unsuccessful
   */
  void unack(byte[] queueName, QueueEntryPointer[] entryPointers, QueueConsumer consumer, Transaction transaction)
             throws OperationException;

  /**
   * Used to configure the queue on start-up, or when consumer instances are changed.
   *
   * @param queueName name of the queue
   * @param newConsumer consumer that contains the new configuration information.
   * @param readPointer read pointer
   * @throws OperationException if unsuccessful
   */
<<<<<<< HEAD
  void configure(byte[] queueName, QueueConsumer newConsumer, ReadPointer readPointer)
=======
  int configure(byte[] queueName, QueueConsumer newConsumer, ReadPointer readPointer)
>>>>>>> 39e418b5
    throws OperationException;

  /**
   * Used to configure the consumer groups of a queue on start-up.
   * Any other existing consumer groups if any will be removed.
   *
   * @param queueName name of the queue
   * @param groupIds list of groupIds to configure
   * @return the list of removed groupIds
   * @throws OperationException
   */
  List<Long> configureGroups(byte[] queueName, List<Long> groupIds) throws OperationException;

  /**
   * Drops any inflight entries for a consumer of a queue.
   *
   * @param queueName name of the queue
   * @param consumer consumer whose inflight entries need to be dropped.
   * @param readPointer read pointer
   * @throws OperationException
   */
  void dropInflightState(byte[] queueName, QueueConsumer consumer, ReadPointer readPointer) throws OperationException;

  /**
   * Generates and returns a unique group id for the specified queue.
   *
   * Note: uniqueness only guaranteed if you always use this call to generate
   * groups ids.
   *
   * @return a unique group id for the specified queue
   */
  public long getGroupID(byte [] queueName) throws OperationException;

  /**
   * Gets the meta information for the specified queue.  This includes all meta
   * data available without walking the entire queue.
   * @return global meta information for the queue and its groups
   */
  public QueueInfo getQueueInfo(byte [] queueName) throws OperationException;

  /**
   * Clears this queue table, completely wiping all queues.
   */
  public void clear() throws OperationException;

  /**
   * Returns iterator of QueueEntry for the given queue
   * @param queueName queuename to iterate on
   * @param start Start QueueEntryPointer
   * @param end  end QueeuEntryPointer
   * @param readPointer readPointer
   * @return Iterator of QueueEntry
   */
  public Iterator<QueueEntry> getIterator(byte[] queueName, QueueEntryPointer start, QueueEntryPointer end,
                                          ReadPointer readPointer);

  // Old debugging methods

  public String getGroupInfo(byte[] queueName, int groupId) throws OperationException;

  public String getEntryInfo(byte[] queueName, long entryId) throws OperationException;
}<|MERGE_RESOLUTION|>--- conflicted
+++ resolved
@@ -4,12 +4,8 @@
 import com.continuuity.data.operation.executor.ReadPointer;
 import com.continuuity.data.operation.executor.Transaction;
 import com.continuuity.data.operation.ttqueue.admin.QueueInfo;
-<<<<<<< HEAD
-=======
 
-import java.util.Iterator;
 import java.util.List;
->>>>>>> 39e418b5
 
 /**
  * A table of {@link TTQueue}s.  See that API for details.
@@ -105,11 +101,7 @@
    * @param readPointer read pointer
    * @throws OperationException if unsuccessful
    */
-<<<<<<< HEAD
-  void configure(byte[] queueName, QueueConsumer newConsumer, ReadPointer readPointer)
-=======
   int configure(byte[] queueName, QueueConsumer newConsumer, ReadPointer readPointer)
->>>>>>> 39e418b5
     throws OperationException;
 
   /**
@@ -155,17 +147,6 @@
    */
   public void clear() throws OperationException;
 
-  /**
-   * Returns iterator of QueueEntry for the given queue
-   * @param queueName queuename to iterate on
-   * @param start Start QueueEntryPointer
-   * @param end  end QueeuEntryPointer
-   * @param readPointer readPointer
-   * @return Iterator of QueueEntry
-   */
-  public Iterator<QueueEntry> getIterator(byte[] queueName, QueueEntryPointer start, QueueEntryPointer end,
-                                          ReadPointer readPointer);
-
   // Old debugging methods
 
   public String getGroupInfo(byte[] queueName, int groupId) throws OperationException;
