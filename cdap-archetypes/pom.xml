--- conflicted
+++ resolved
@@ -22,11 +22,7 @@
   <parent>
     <groupId>co.cask.cdap</groupId>
     <artifactId>cdap</artifactId>
-<<<<<<< HEAD
-    <version>3.5.1-SNAPSHOT</version>
-=======
     <version>4.0.0-SNAPSHOT</version>
->>>>>>> b372b94e
   </parent>
 
   <artifactId>cdap-archetypes</artifactId>
